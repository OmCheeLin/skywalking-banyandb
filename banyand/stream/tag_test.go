// Licensed to Apache Software Foundation (ASF) under one or more contributor
// license agreements. See the NOTICE file distributed with
// this work for additional information regarding copyright
// ownership. Apache Software Foundation (ASF) licenses this file to you under
// the Apache License, Version 2.0 (the "License"); you may
// not use this file except in compliance with the License.
// You may obtain a copy of the License at
//
//	http://www.apache.org/licenses/LICENSE-2.0
//
// Unless required by applicable law or agreed to in writing,
// software distributed under the License is distributed on an
// "AS IS" BASIS, WITHOUT WARRANTIES OR CONDITIONS OF ANY
// KIND, either express or implied.  See the License for the
// specific language governing permissions and limitations
// under the License.

package stream

import (
	"testing"

	"github.com/stretchr/testify/assert"

	"github.com/apache/skywalking-banyandb/pkg/bytes"
	"github.com/apache/skywalking-banyandb/pkg/convert"
	"github.com/apache/skywalking-banyandb/pkg/encoding"
	pbv1 "github.com/apache/skywalking-banyandb/pkg/pb/v1"
)

func TestTag_reset(t *testing.T) {
	tt := &tag{
		name:      "test",
		valueType: pbv1.ValueTypeStr,
		values:    [][]byte{[]byte("value1"), []byte("value2")},
	}

	tt.reset()

	assert.Equal(t, "", tt.name)
	assert.Equal(t, 0, len(tt.values))
}

func TestTag_resizeValues(t *testing.T) {
	tt := &tag{
		values: make([][]byte, 2, 5),
	}

	values := tt.resizeValues(3)
	assert.Equal(t, 3, len(values))
	assert.Equal(t, 5, cap(values))

	values = tt.resizeValues(6)
	assert.Equal(t, 6, len(values))
	assert.True(t, cap(values) >= 6) // The capacity is at least 6, but could be more
}

func TestTag_mustWriteTo_mustReadValues(t *testing.T) {
	tests := []struct {
		tag  *tag
		name string
	}{
		{
			name: "string with nils",
			tag: &tag{
				name:      "test",
				valueType: pbv1.ValueTypeStr,
				values:    [][]byte{[]byte("value1"), nil, []byte("value2"), nil},
			},
		},
		{
			name: "int64 with null",
			tag: &tag{
				name:      "test",
				valueType: pbv1.ValueTypeInt64,
				values:    [][]byte{[]byte("null"), nil, []byte("null"), nil},
			},
		},
		{
			name: "valid int64 values",
			tag: &tag{
				name:      "test",
				valueType: pbv1.ValueTypeInt64,
				values: [][]byte{
					convert.Int64ToBytes(1),
					convert.Int64ToBytes(2),
					convert.Int64ToBytes(4),
					convert.Int64ToBytes(5),
				},
			},
		},
	}

<<<<<<< HEAD
	for _, tt := range tests {
		t.Run(tt.name, func(t *testing.T) {
			tm := &tagMetadata{}
			buf := &bytes.Buffer{}
			w := &writer{}
			w.init(buf)

			tt.tag.mustWriteTo(tm, w)
			assert.Equal(t, w.bytesWritten, tm.size)
			assert.Equal(t, uint64(len(buf.Buf)), tm.size)
			assert.Equal(t, uint64(0), tm.offset)
			assert.Equal(t, tt.tag.name, tm.name)
			assert.Equal(t, tt.tag.valueType, tm.valueType)

			decoder := &encoding.BytesBlockDecoder{}
			unmarshaled := &tag{}
			unmarshaled.mustReadValues(decoder, buf, *tm, uint64(len(tt.tag.values)))

			assert.Equal(t, tt.tag.name, unmarshaled.name)
			assert.Equal(t, tt.tag.valueType, unmarshaled.valueType)
			assert.Equal(t, tt.tag.values, unmarshaled.values)
		})
	}
=======
	tm := &tagMetadata{}

	buf, filterBuf := &bytes.Buffer{}, &bytes.Buffer{}
	w, fw := &writer{}, &writer{}
	w.init(buf)
	fw.init(filterBuf)
	original.mustWriteTo(tm, w, fw)
	assert.Equal(t, w.bytesWritten, tm.size)
	assert.Equal(t, uint64(len(buf.Buf)), tm.size)
	assert.Equal(t, uint64(0), tm.offset)
	assert.Equal(t, original.name, tm.name)
	assert.Equal(t, original.valueType, tm.valueType)

	decoder := &encoding.BytesBlockDecoder{}

	unmarshaled := &tag{}
	unmarshaled.mustReadValues(decoder, buf, *tm, uint64(len(original.values)))

	// Check that the original and new instances are equal
	assert.Equal(t, original.name, unmarshaled.name)
	assert.Equal(t, original.valueType, unmarshaled.valueType)
	assert.Equal(t, original.values, unmarshaled.values)
>>>>>>> cf0f13e9
}

func TestTagFamily_reset(t *testing.T) {
	tf := &tagFamily{
		name: "test",
		tags: []tag{
			{
				name:      "test1",
				valueType: pbv1.ValueTypeStr,
				values:    [][]byte{[]byte("value1"), []byte("value2")},
			},
			{
				name:      "test2",
				valueType: pbv1.ValueTypeInt64,
				values:    [][]byte{[]byte("value3"), []byte("value4")},
			},
		},
	}

	tf.reset()

	assert.Equal(t, "", tf.name)
	assert.Equal(t, 0, len(tf.tags))
}

func TestTagFamily_resizeTags(t *testing.T) {
	tf := &tagFamily{
		tags: make([]tag, 2, 5),
	}

	tags := tf.resizeTags(3)
	assert.Equal(t, 3, len(tags))
	assert.Equal(t, 5, cap(tags))

	tags = tf.resizeTags(6)
	assert.Equal(t, 6, len(tags))
	assert.True(t, cap(tags) >= 6) // The capacity is at least 6, but could be more
}<|MERGE_RESOLUTION|>--- conflicted
+++ resolved
@@ -23,7 +23,6 @@
 	"github.com/stretchr/testify/assert"
 
 	"github.com/apache/skywalking-banyandb/pkg/bytes"
-	"github.com/apache/skywalking-banyandb/pkg/convert"
 	"github.com/apache/skywalking-banyandb/pkg/encoding"
 	pbv1 "github.com/apache/skywalking-banyandb/pkg/pb/v1"
 )
@@ -56,66 +55,12 @@
 }
 
 func TestTag_mustWriteTo_mustReadValues(t *testing.T) {
-	tests := []struct {
-		tag  *tag
-		name string
-	}{
-		{
-			name: "string with nils",
-			tag: &tag{
-				name:      "test",
-				valueType: pbv1.ValueTypeStr,
-				values:    [][]byte{[]byte("value1"), nil, []byte("value2"), nil},
-			},
-		},
-		{
-			name: "int64 with null",
-			tag: &tag{
-				name:      "test",
-				valueType: pbv1.ValueTypeInt64,
-				values:    [][]byte{[]byte("null"), nil, []byte("null"), nil},
-			},
-		},
-		{
-			name: "valid int64 values",
-			tag: &tag{
-				name:      "test",
-				valueType: pbv1.ValueTypeInt64,
-				values: [][]byte{
-					convert.Int64ToBytes(1),
-					convert.Int64ToBytes(2),
-					convert.Int64ToBytes(4),
-					convert.Int64ToBytes(5),
-				},
-			},
-		},
+	original := &tag{
+		name:      "test",
+		valueType: pbv1.ValueTypeStr,
+		values:    [][]byte{[]byte("value1"), nil, []byte("value2"), nil},
 	}
 
-<<<<<<< HEAD
-	for _, tt := range tests {
-		t.Run(tt.name, func(t *testing.T) {
-			tm := &tagMetadata{}
-			buf := &bytes.Buffer{}
-			w := &writer{}
-			w.init(buf)
-
-			tt.tag.mustWriteTo(tm, w)
-			assert.Equal(t, w.bytesWritten, tm.size)
-			assert.Equal(t, uint64(len(buf.Buf)), tm.size)
-			assert.Equal(t, uint64(0), tm.offset)
-			assert.Equal(t, tt.tag.name, tm.name)
-			assert.Equal(t, tt.tag.valueType, tm.valueType)
-
-			decoder := &encoding.BytesBlockDecoder{}
-			unmarshaled := &tag{}
-			unmarshaled.mustReadValues(decoder, buf, *tm, uint64(len(tt.tag.values)))
-
-			assert.Equal(t, tt.tag.name, unmarshaled.name)
-			assert.Equal(t, tt.tag.valueType, unmarshaled.valueType)
-			assert.Equal(t, tt.tag.values, unmarshaled.values)
-		})
-	}
-=======
 	tm := &tagMetadata{}
 
 	buf, filterBuf := &bytes.Buffer{}, &bytes.Buffer{}
@@ -138,7 +83,6 @@
 	assert.Equal(t, original.name, unmarshaled.name)
 	assert.Equal(t, original.valueType, unmarshaled.valueType)
 	assert.Equal(t, original.values, unmarshaled.values)
->>>>>>> cf0f13e9
 }
 
 func TestTagFamily_reset(t *testing.T) {
